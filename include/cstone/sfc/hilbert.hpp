/*
 * MIT License
 *
 * Copyright (c) 2021 CSCS, ETH Zurich
 *               2021 University of Basel
 *
 * Permission is hereby granted, free of charge, to any person obtaining a copy
 * of this software and associated documentation files (the "Software"), to deal
 * in the Software without restriction, including without limitation the rights
 * to use, copy, modify, merge, publish, distribute, sublicense, and/or sell
 * copies of the Software, and to permit persons to whom the Software is
 * furnished to do so, subject to the following conditions:
 *
 * The above copyright notice and this permission notice shall be included in all
 * copies or substantial portions of the Software.
 *
 * THE SOFTWARE IS PROVIDED "AS IS", WITHOUT WARRANTY OF ANY KIND, EXPRESS OR
 * IMPLIED, INCLUDING BUT NOT LIMITED TO THE WARRANTIES OF MERCHANTABILITY,
 * FITNESS FOR A PARTICULAR PURPOSE AND NONINFRINGEMENT. IN NO EVENT SHALL THE
 * AUTHORS OR COPYRIGHT HOLDERS BE LIABLE FOR ANY CLAIM, DAMAGES OR OTHER
 * LIABILITY, WHETHER IN AN ACTION OF CONTRACT, TORT OR OTHERWISE, ARISING FROM,
 * OUT OF OR IN CONNECTION WITH THE SOFTWARE OR THE USE OR OTHER DEALINGS IN THE
 * SOFTWARE.
 */

/*! @file
 * @brief  3D Hilbert encoding/decoding in 32- and 64-bit
 *
 * @author Sebastian Keller <sebastian.f.keller@gmail.com>
 *
 * This code is based on the implementation of the Hilbert curve presented in:
 *
 * Yohei Miki, Masayuki Umemura
 * GOTHIC: Gravitational oct-tree code accelerated by hierarchical time step controlling
 * https://doi.org/10.1016/j.newast.2016.10.007
 *
 * The 2D Hilbert curve  code is based on the book by Henry S. Warren
 * https://learning.oreilly.com/library/view/hackers-delight-second
 */

#pragma once

#include "morton.hpp"

namespace cstone
{

#if defined(__CUDACC__) || defined(__HIPCC__)
__device__ static unsigned mortonToHilbertDevice[8] = {0, 1, 3, 2, 7, 6, 4, 5};
#endif

/*! @brief compute the Hilbert key for a 3D point of integer coordinates
 *
 * @tparam     KeyType   32- or 64-bit unsigned integer
 * @param[in]  px,py,pz  input coordinates in [0:2^maxTreeLevel<KeyType>{}]
 * @return               the Hilbert key
 */
template<class KeyType>
constexpr HOST_DEVICE_FUN inline std::enable_if_t<std::is_unsigned_v<KeyType>, KeyType>
iHilbert(unsigned px, unsigned py, unsigned pz) noexcept
{
    assert(px < (1u << maxTreeLevel<KeyType>{}));
    assert(py < (1u << maxTreeLevel<KeyType>{}));
    assert(pz < (1u << maxTreeLevel<KeyType>{}));

#if !defined(__CUDA_ARCH__) && !defined(__HIP_DEVICE_COMPILE__)
    constexpr unsigned mortonToHilbert[8] = {0, 1, 3, 2, 7, 6, 4, 5};
#endif

    KeyType key = 0;

    for (int level = maxTreeLevel<KeyType>{} - 1; level >= 0; --level)
    {
        unsigned xi = (px >> level) & 1u;
        unsigned yi = (py >> level) & 1u;
        unsigned zi = (pz >> level) & 1u;

        // append 3 bits to the key
        unsigned octant = (xi << 2) | (yi << 1) | zi;
#if defined(__CUDA_ARCH__) || defined(__HIP_DEVICE_COMPILE__)
        key = (key << 3) + mortonToHilbertDevice[octant];
#else
        key = (key << 3) + mortonToHilbert[octant];
#endif

        // turn px, py and pz
        px ^= -(xi & ((!yi) | zi));
        py ^= -((xi & (yi | zi)) | (yi & (!zi)));
        pz ^= -((xi & (!yi) & (!zi)) | (yi & (!zi)));

        if (zi)
        {
            // cyclic rotation
            unsigned pt = px;
            px          = py;
            py          = pz;
            pz          = pt;
        }
        else if (!yi)
        {
            // swap x and z
            unsigned pt = px;
            px          = pz;
            pz          = pt;
        }
    }

    return key;
}

/*! @brief compute the Hilbert key for a 3D point of integer coordinates
 *
 * @tparam     KeyType   32- or 64-bit unsigned integer
 * @param[in]  px,py,pz  input coordinates in [0:2^maxTreeLevel<KeyType>{}]
 * @return               the Hilbert key
 */
template<class KeyType>
constexpr HOST_DEVICE_FUN inline std::enable_if_t<std::is_unsigned_v<KeyType>, KeyType>
<<<<<<< HEAD
iHilbert1DMixed(unsigned px, unsigned py, unsigned pz, int level_1D, int long_dimension) noexcept
=======
iHilbert1DMixed(unsigned px, unsigned py, unsigned pz, int level_1D) noexcept
>>>>>>> 50bf96f4
{
    assert(px < (1u << maxTreeLevel<KeyType>{}));
    assert(py < (1u << maxTreeLevel<KeyType>{}));
    assert(pz < (1u << maxTreeLevel<KeyType>{}));
    assert(level_1D < maxTreeLevel<KeyType>{});

#if !defined(__CUDA_ARCH__) && !defined(__HIP_DEVICE_COMPILE__)
    constexpr unsigned mortonToHilbert[8] = {0, 1, 3, 2, 7, 6, 4, 5};
#endif

    KeyType key = 0;

<<<<<<< HEAD
    unsigned p_long_dimension = 0;
    if (long_dimension == 0)
    {
        p_long_dimension = px;
        std::cout << "[1D3D] long dimension: x " << std::bitset<32>(px) << std::endl;
    }
    else if (long_dimension == 1) { p_long_dimension = py; }
    else { p_long_dimension = pz; }
    std::cout << "[1D3D] p long dimension: " << std::bitset<32>(p_long_dimension) << std::endl;
    for (int level = maxTreeLevel<KeyType>{} - 1; level >= maxTreeLevel<KeyType>{} - level_1D; --level)
    {
        key = (key << 3) | ((p_long_dimension >> level) & 1);
    }
    std::cout << "[1D3D] key after long dim: " << std::bitset<32>(key) << std::endl;
    if (long_dimension == 0) { px = px >> level_1D; }
    else if (long_dimension == 1) { py = py >> level_1D; }
    else { pz = pz >> level_1D; }

=======
>>>>>>> 50bf96f4
    for (int level = maxTreeLevel<KeyType>{} - 1 - level_1D; level >= 0; --level)
    {
        unsigned xi = (px >> level) & 1u;
        unsigned yi = (py >> level) & 1u;
        unsigned zi = (pz >> level) & 1u;

        // append 3 bits to the key
        unsigned octant = (xi << 2) | (yi << 1) | zi;
#if defined(__CUDA_ARCH__) || defined(__HIP_DEVICE_COMPILE__)
        key = (key << 3) + mortonToHilbertDevice[octant];
#else
        key = (key << 3) + mortonToHilbert[octant];
#endif

        // turn px, py and pz
        px ^= -(xi & ((!yi) | zi));
        py ^= -((xi & (yi | zi)) | (yi & (!zi)));
        pz ^= -((xi & (!yi) & (!zi)) | (yi & (!zi)));

        if (zi)
        {
            // cyclic rotation
            unsigned pt = px;
            px          = py;
            py          = pz;
            pz          = pt;
        }
        else if (!yi)
        {
            // swap x and z
            unsigned pt = px;
            px          = pz;
            pz          = pt;
        }
    }
<<<<<<< HEAD
    std::cout << "[1D3D] final key: " << std::bitset<32>(key) << std::endl;
=======
>>>>>>> 50bf96f4

    return key;
}

template<class KeyType>
HOST_DEVICE_FUN std::enable_if_t<std::is_unsigned_v<KeyType>, KeyType> iHilbert2D(unsigned px, unsigned py) noexcept;

template<class KeyType>
inline KeyType calculate2Dkey(unsigned& px, unsigned& py, int level) noexcept;

/*! @brief compute the Hilbert key for a 3D point of integer coordinates
 *
 * @tparam     KeyType   32- or 64-bit unsigned integer
 * @param[in]  px,py,pz  input coordinates in [0:2^maxTreeLevel<KeyType>{}]
 * @return               the Hilbert key
 */
template<class KeyType>
constexpr HOST_DEVICE_FUN inline std::enable_if_t<std::is_unsigned_v<KeyType>, KeyType>
iHilbert2DMixed(unsigned px, unsigned py, unsigned pz, int level_1D, int short_dimension) noexcept
{
    assert(px < (1u << maxTreeLevel<KeyType>{}));
    assert(py < (1u << maxTreeLevel<KeyType>{}));
    assert(pz < (1u << maxTreeLevel<KeyType>{}));
    assert(level_1D < maxTreeLevel<KeyType>{});

    unsigned px_2D, py_2D;
    if (short_dimension == 0)
    {
        px_2D = py >> (maxTreeLevel<KeyType>{} - level_1D);
        py_2D = pz >> (maxTreeLevel<KeyType>{} - level_1D);
    }
    else if (short_dimension == 1)
    {
        px_2D = px;
        py_2D = pz;
    }
    else
    {
        px_2D = px;
        py_2D = py;
    }

#if !defined(__CUDA_ARCH__) && !defined(__HIP_DEVICE_COMPILE__)
    constexpr unsigned mortonToHilbert[8] = {0, 1, 3, 2, 7, 6, 4, 5};
#endif

    KeyType key = 0;

<<<<<<< HEAD
=======
    // for (int level = level_1D - 1; level >= 0; --level)
    // {
    //     const auto key_2d = calculate2Dkey<KeyType>(px_2D, py_2D, level);
    //     std::cout << "2D hilbert key for " << level << " level: " << std::bitset<6>(key_2d) << std::endl;
    //     key = (key << 3) + key_2d;
    // }
>>>>>>> 50bf96f4
    auto key_2d = iHilbert2D<KeyType>(px_2D, py_2D);
    std::cout << "original 2D key: " << std::bitset<20>(key_2d) << std::endl;
    for (int level{level_1D - 1}; level >= 0; --level)
    {
        key = (key << 3) + ((key_2d >> (2 * level)) & 3);
        std::cout << "level: " << level << " key: " << std::bitset<2>(((key_2d >> (2 * level)) & 3)) << std::endl;
    }
    key_2d = key;
    std::cout << "filtered 2D key: " << std::bitset<32>(key_2d) << std::endl;
    key = 0;
<<<<<<< HEAD
    // Remove LSB from px
    px = px >> level_1D;
=======
>>>>>>> 50bf96f4
    for (int level = maxTreeLevel<KeyType>{} - level_1D - 1; level >= 0; --level)
    {
        unsigned xi = (px >> level) & 1u;
        unsigned yi = (py >> level) & 1u;
        unsigned zi = (pz >> level) & 1u;

        // append 3 bits to the key
        unsigned octant = (xi << 2) | (yi << 1) | zi;
#if defined(__CUDA_ARCH__) || defined(__HIP_DEVICE_COMPILE__)
        key = (key << 3) + mortonToHilbertDevice[octant];
#else
        key = (key << 3) + mortonToHilbert[octant];
#endif

        // turn px, py and pz
        px ^= -(xi & ((!yi) | zi));
        py ^= -((xi & (yi | zi)) | (yi & (!zi)));
        pz ^= -((xi & (!yi) & (!zi)) | (yi & (!zi)));

        if (zi)
        {
            // cyclic rotation
            unsigned pt = px;
            px          = py;
            py          = pz;
            pz          = pt;
        }
        else if (!yi)
        {
            // swap x and z
            unsigned pt = px;
            px          = pz;
            pz          = pt;
        }
    }
    unsigned mask{};
    for (int level{0}; level < maxTreeLevel<KeyType>{} - level_1D; ++level)
    {
        mask = (mask << 3) | 7;
    }
    std::cout << "3d key:         " << std::bitset<32>(key) << std::endl;
    std::cout << "mask:           " << std::bitset<32>(mask) << std::endl;
    // key = (key & mask) | ;
    const auto key_2d_shifted = key_2d << (3 * (maxTreeLevel<KeyType>{} - level_1D));
    std::cout << "2d key shifted: " << std::bitset<32>(key_2d_shifted) << std::endl;
    key = key_2d_shifted | (key & mask);
    std::cout << "final key:      " << std::bitset<32>(key) << std::endl;
    return key;
}

template<class KeyType>
inline KeyType calculate2Dkey(unsigned& px, unsigned& py, int level) noexcept
{
    KeyType temp, key;
    unsigned xi, yi;
    xi = (px >> level) & 1u; // Get bit level of x.
    yi = (py >> level) & 1u; // Get bit level of y.
    if (yi == 0)
    {
        temp = px;           // Swap x and y and,
        px   = py ^ (-xi);   // if xi = 1,
        py   = temp ^ (-xi); // complement them.
    }
    key = 2 * xi + (xi ^ yi); // Append two bits to key.
    return key;
}

/*! @brief compute the Hilbert key for a 2D point of integer coordinates
 *
 * @tparam     KeyType   32- or 64-bit unsigned integer
 * @param[in]  px,py  input coordinates in [0:2^maxTreeLevel<KeyType>{}]
 * @return               the Hilbert key
 */

template<class KeyType>
HOST_DEVICE_FUN std::enable_if_t<std::is_unsigned_v<KeyType>, KeyType> iHilbert2D(unsigned px, unsigned py) noexcept
{
    assert(px < (1u << maxTreeLevel<KeyType>{}));
    assert(py < (1u << maxTreeLevel<KeyType>{}));

    KeyType key = 0;

    for (int level = maxTreeLevel<KeyType>{} - 1; level >= 0; level--)
    {
        key = 4 * key + calculate2Dkey<KeyType>(px, py, level); // Append two bits to key.
    }
    return key;
}

//! @brief inverse function of iHilbert
template<class KeyType>
HOST_DEVICE_FUN inline util::tuple<unsigned, unsigned, unsigned> decodeHilbert(KeyType key) noexcept
{
    unsigned px = 0;
    unsigned py = 0;
    unsigned pz = 0;

    for (unsigned level = 0; level < maxTreeLevel<KeyType>{}; ++level)
    {
        unsigned octant   = (key >> (3 * level)) & 7u;
        const unsigned xi = octant >> 2u;
        const unsigned yi = (octant >> 1u) & 1u;
        const unsigned zi = octant & 1u;

        if (yi ^ zi)
        {
            // cyclic rotation
            unsigned pt = px;
            px          = pz;
            pz          = py;
            py          = pt;
        }
        else if ((!xi & !yi & !zi) || (xi & yi & zi))
        {
            // swap x and z
            unsigned pt = px;
            px          = pz;
            pz          = pt;
        }

        // turn px, py and pz
        unsigned mask = (1 << level) - 1;
        px ^= mask & (-(xi & (yi | zi)));
        py ^= mask & (-((xi & ((!yi) | (!zi))) | ((!xi) & yi & zi)));
        pz ^= mask & (-((xi & (!yi) & (!zi)) | (yi & zi)));

        // append 1 bit to the positions
        px |= (xi << level);
        py |= ((xi ^ yi) << level);
        pz |= ((yi ^ zi) << level);
    }

    return {px, py, pz};
}

template<class KeyType>
HOST_DEVICE_FUN inline util::tuple<unsigned, unsigned>
decodeHilbert2D(KeyType key, unsigned order = maxTreeLevel<KeyType>{}) noexcept;

//! @brief inverse function of iHilbert
template<class KeyType>
HOST_DEVICE_FUN inline util::tuple<unsigned, unsigned, unsigned>
decodeHilbert2DMixed(KeyType key, int level_1D, int short_dimension) noexcept
{
    unsigned px = 0;
    unsigned py = 0;
    unsigned pz = 0;

    for (unsigned level = 0; level < maxTreeLevel<KeyType>{} - level_1D; ++level)
    {
        unsigned octant = (key >> (3 * level)) & 7u;
        std::cout << "level: " << level << " octant: " << std::bitset<3>(octant) << std::endl;
        const unsigned xi = octant >> 2u;
        const unsigned yi = (octant >> 1u) & 1u;
        const unsigned zi = octant & 1u;

        if (yi ^ zi)
        {
            // cyclic rotation
            unsigned pt = px;
            px          = pz;
            pz          = py;
            py          = pt;
        }
        else if ((!xi & !yi & !zi) || (xi & yi & zi))
        {
            // swap x and z
            unsigned pt = px;
            px          = pz;
            pz          = pt;
        }

        // turn px, py and pz
        unsigned mask = (1 << level) - 1;
        px ^= mask & (-(xi & (yi | zi)));
        py ^= mask & (-((xi & ((!yi) | (!zi))) | ((!xi) & yi & zi)));
        pz ^= mask & (-((xi & (!yi) & (!zi)) | (yi & zi)));

        // append 1 bit to the positions
        px |= (xi << level);
        py |= ((xi ^ yi) << level);
        pz |= ((yi ^ zi) << level);
    }
    std::cout << "px: " << std::bitset<32>(px) << " py: " << std::bitset<32>(py) << " pz: " << std::bitset<32>(pz)
              << std::endl;

    unsigned masked_2D_key{};

    for (int level{level_1D - 1}; level >= 0; --level)
    {
        masked_2D_key = (masked_2D_key << 2) | ((key >> (3 * (maxTreeLevel<KeyType>{} - level_1D + level))) & 3);
    }

    std::cout << "masked 2D key: " << std::bitset<32>(masked_2D_key) << std::endl;

    auto xy_2d     = decodeHilbert2D<KeyType>(masked_2D_key);
    unsigned px_2D = get<0>(xy_2d) & 3;
    unsigned py_2D = get<1>(xy_2d) & 3;

    if (short_dimension == 0)
    {
        py = py | (px_2D << (maxTreeLevel<KeyType>{} - level_1D));
        pz = pz | (py_2D << (maxTreeLevel<KeyType>{} - level_1D));
    }
    else if (short_dimension == 1)
    {
        px = px << level_1D | px_2D;
        pz = pz << level_1D | py_2D;
    }
    else
    {
        px = px << level_1D | px_2D;
        py = py << level_1D | py_2D;
    }

    return {px, py, pz};
}

// Lam and Shapiro inverse function of hilbert
template<class KeyType>
HOST_DEVICE_FUN inline util::tuple<unsigned, unsigned> decodeHilbert2D(KeyType key, unsigned order) noexcept
{
    unsigned sa, sb;
    unsigned x = 0, y = 0, temp = 0;

    for (unsigned level = 0; level < 2 * order; level += 2)
    {
        // Get bit level+1 of key.
        sa = (key >> (level + 1)) & 1;
        // Get bit level of key.
        sb = (key >> level) & 1;
        if ((sa ^ sb) == 0)
        {
            // If sa,sb = 00 or 11,
            temp = x;
            // swap x and y,
            x = y ^ (-sa);
            // and if sa = 1,
            y = temp ^ (-sa);
            // complement them.
        }
        x = (x >> 1) | (sa << 31);        // Prepend sa to x and
        y = (y >> 1) | ((sa ^ sb) << 31); // (sa ^ sb) to y.
    }
    unsigned px = x >> (32 - order);
    // Right-adjust x and y
    unsigned py = y >> (32 - order);
    // and return them to
    return {px, py};
}

//! @brief inverse function of iHilbert 32 bit only up to oder 16 but works at constant time.
template<class KeyType>
HOST_DEVICE_FUN inline util::tuple<unsigned, unsigned> decodeHilbert2DConstant(KeyType key) noexcept
{
    unsigned order = maxTreeLevel<KeyType>{};

    key = key | (0x55555555 << 2 * order); // Pad key on left with 01

    const unsigned sr = (key >> 1) & 0x55555555;                // (no change) groups.
    unsigned cs       = ((key & 0x55555555) + sr) ^ 0x55555555; // Compute complement & swap info in two-bit groups.
    // Parallel prefix xor op to propagate both complement
    // and swap info together from left to right (there is
    // no step "cs ^= cs >> 1", so in effect it computes
    // two independent parallel prefix operations on two
    // interleaved sets of sixteen bits).
    cs                  = cs ^ (cs >> 2);
    cs                  = cs ^ (cs >> 4);
    cs                  = cs ^ (cs >> 8);
    cs                  = cs ^ (cs >> 16);
    const unsigned swap = cs & 0x55555555;        // Separate the swap and
    const unsigned comp = (cs >> 1) & 0x55555555; // complement bits.

    unsigned t = (key & swap) ^ comp;          // Calculate x and y in
    key        = key ^ sr ^ t ^ (t << 1);      // the odd & even bit positions, resp.
    key        = key & ((1 << 2 * order) - 1); // Clear out any junk on the left (unpad).

    // Now "unshuffle" to separate the x and y bits.

    t   = (key ^ (key >> 1)) & 0x22222222;
    key = key ^ t ^ (t << 1);
    t   = (key ^ (key >> 2)) & 0x0C0C0C0C;
    key = key ^ t ^ (t << 2);
    t   = (key ^ (key >> 4)) & 0x00F000F0;
    key = key ^ t ^ (t << 4);
    t   = (key ^ (key >> 8)) & 0x0000FF00;
    key = key ^ t ^ (t << 8);

    unsigned px = key >> 16;    // Assign the two halves
    unsigned py = key & 0xFFFF; // of t to x and y.

    return {px, py};
}

/*! @brief compute the 3D integer coordinate box that contains the key range
 *
 * @tparam KeyType   32- or 64-bit unsigned integer
 * @param  keyStart  lower Hilbert key
 * @param  keyEnd    upper Hilbert key
 * @return           the integer box that contains the given key range
 */
template<class KeyType>
HOST_DEVICE_FUN IBox hilbertIBox(KeyType keyStart, unsigned level) noexcept
{
    assert(level <= maxTreeLevel<KeyType>{});
    constexpr unsigned maxCoord = 1u << maxTreeLevel<KeyType>{};
    unsigned cubeLength         = maxCoord >> level;
    unsigned mask               = ~(cubeLength - 1);

    auto [ix, iy, iz] = decodeHilbert(keyStart);

    // round integer coordinates down to corner closest to origin
    ix &= mask;
    iy &= mask;
    iz &= mask;

    return IBox(ix, ix + cubeLength, iy, iy + cubeLength, iz, iz + cubeLength);
}

//! @brief convenience wrapper
template<class KeyType>
HOST_DEVICE_FUN IBox hilbertIBoxKeys(KeyType keyStart, KeyType keyEnd) noexcept
{
    assert(keyStart <= keyEnd);
    return hilbertIBox(keyStart, treeLevel(keyEnd - keyStart));
}

} // namespace cstone<|MERGE_RESOLUTION|>--- conflicted
+++ resolved
@@ -116,11 +116,7 @@
  */
 template<class KeyType>
 constexpr HOST_DEVICE_FUN inline std::enable_if_t<std::is_unsigned_v<KeyType>, KeyType>
-<<<<<<< HEAD
 iHilbert1DMixed(unsigned px, unsigned py, unsigned pz, int level_1D, int long_dimension) noexcept
-=======
-iHilbert1DMixed(unsigned px, unsigned py, unsigned pz, int level_1D) noexcept
->>>>>>> 50bf96f4
 {
     assert(px < (1u << maxTreeLevel<KeyType>{}));
     assert(py < (1u << maxTreeLevel<KeyType>{}));
@@ -133,7 +129,6 @@
 
     KeyType key = 0;
 
-<<<<<<< HEAD
     unsigned p_long_dimension = 0;
     if (long_dimension == 0)
     {
@@ -152,8 +147,6 @@
     else if (long_dimension == 1) { py = py >> level_1D; }
     else { pz = pz >> level_1D; }
 
-=======
->>>>>>> 50bf96f4
     for (int level = maxTreeLevel<KeyType>{} - 1 - level_1D; level >= 0; --level)
     {
         unsigned xi = (px >> level) & 1u;
@@ -189,10 +182,7 @@
             pz          = pt;
         }
     }
-<<<<<<< HEAD
     std::cout << "[1D3D] final key: " << std::bitset<32>(key) << std::endl;
-=======
->>>>>>> 50bf96f4
 
     return key;
 }
@@ -241,15 +231,6 @@
 
     KeyType key = 0;
 
-<<<<<<< HEAD
-=======
-    // for (int level = level_1D - 1; level >= 0; --level)
-    // {
-    //     const auto key_2d = calculate2Dkey<KeyType>(px_2D, py_2D, level);
-    //     std::cout << "2D hilbert key for " << level << " level: " << std::bitset<6>(key_2d) << std::endl;
-    //     key = (key << 3) + key_2d;
-    // }
->>>>>>> 50bf96f4
     auto key_2d = iHilbert2D<KeyType>(px_2D, py_2D);
     std::cout << "original 2D key: " << std::bitset<20>(key_2d) << std::endl;
     for (int level{level_1D - 1}; level >= 0; --level)
@@ -260,11 +241,6 @@
     key_2d = key;
     std::cout << "filtered 2D key: " << std::bitset<32>(key_2d) << std::endl;
     key = 0;
-<<<<<<< HEAD
-    // Remove LSB from px
-    px = px >> level_1D;
-=======
->>>>>>> 50bf96f4
     for (int level = maxTreeLevel<KeyType>{} - level_1D - 1; level >= 0; --level)
     {
         unsigned xi = (px >> level) & 1u;
